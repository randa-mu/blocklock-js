## blocklock-js

blocklock-js is a TypeScript library designed to simplify the process of generating encrypted data off-chain for the dcrypt network. It enables developers to securely encrypt data tied to a user-specified future chain height. The encrypted data can then be used to create on-chain timelock encryption requests in smart contracts. Once the specified chain height is mined, the user’s smart contract will receive the decryption keys automatically.


### Key Capabilities

Using this library, developers can:

* Encode and encrypt various Solidity-compatible data types.
* Encrypt the encoded data off-chain using a public key, which can then be integrated into smart contracts for timelock encryption requests.


### On-Chain Integration

Solidity interfaces and associated documentation for them can be found in the [blocklock-solidity](https://github.com/randa-mu/blocklock-solidity.git) repository.

#### Smart Contract Addresses

<<<<<<< HEAD
| Contract        |  Description | Address | 
|-----------------|---------|---------|
| **BlocklockSender Proxy** | A lightweight proxy contract that enables upgradeability for the `BlocklockSender` implementation. It delegates all calls to the underlying implementation and serves as the primary interface for user interaction. | <br>- Filecoin Calibration Testnet: [0xF00aB3B64c81b6Ce51f8220EB2bFaa2D469cf702](https://calibration.filfox.info/en/address/0xF00aB3B64c81b6Ce51f8220EB2bFaa2D469cf702)<br> - Base Sepolia: [0x82Fed730CbdeC5A2D8724F2e3b316a70A565e27e](https://sepolia.basescan.org/address/0x82Fed730CbdeC5A2D8724F2e3b316a70A565e27e) <br> - Polygon PoS: [0x82Fed730CbdeC5A2D8724F2e3b316a70A565e27e](https://polygonscan.com/address/0x82Fed730CbdeC5A2D8724F2e3b316a70A565e27e) <br> | 
=======
**BlocklockSender Proxy**

A lightweight proxy contract that enables upgradeability for the `BlocklockSender` implementation. It delegates all calls to the underlying implementation and serves as the primary interface for user interaction.

| Network                    | Address                                                                                                                     |
|----------------------------|-----------------------------------------------------------------------------------------------------------------------------|
| Filecoin Mainnet           | [0x34092470CC59A097d770523931E3bC179370B44b](https://filfox.info/en/address/0x34092470CC59A097d770523931E3bC179370B44b)     |
| Filecoin Calibration Testnet | [0xF00aB3B64c81b6Ce51f8220EB2bFaa2D469cf702](https://calibration.filfox.info/en/address/0xF00aB3B64c81b6Ce51f8220EB2bFaa2D469cf702) |
| Base Sepolia               | [0x82Fed730CbdeC5A2D8724F2e3b316a70A565e27e](https://sepolia.basescan.org/address/0x82Fed730CbdeC5A2D8724F2e3b316a70A565e27e) |
| Polygon PoS                | [0x82Fed730CbdeC5A2D8724F2e3b316a70A565e27e](https://polygonscan.com/address/0x82Fed730CbdeC5A2D8724F2e3b316a70A565e27e)    |

**Others**
You should only need the `BlocklockSender` proxy above, but a full list of contract addresses can be found in the [solidity repo's README](https://github.com/randa-mu/blocklock-solidity).
>>>>>>> 34f73e97


### Installation

To install the library, install the latest version using:

```sh
npm install blocklock-js
```



### Usage Example

#### Prerequisites

* [ethers](https://www.npmjs.com/package/ethers) for wallet setup and message encoding.


Here’s how to use BlocklockJS to encrypt data and create an on-chain timelock encryption request.

#### Example: Encrypting a uint256 (4 ETH) for Decryption 2 Blocks Later

This example demonstrates encrypting a uint256 value and sending it to a user smart contract that implements the createTimelockRequest function. In a different use case, e.g., sealed bid auction, this could be refactored into a `sealedBid` function.
The example user smart contract source code can be found [here](https://github.com/randa-mu/blocklock-solidity/blob/main/src/mocks/MockBlocklockReceiver.sol).

```js
import { ethers, getBytes } from "ethers";
import { Blocklock, SolidityEncoder, encodeCiphertextToSolidity, encodeCondition } from "blocklock-js";
import { MockBlocklockReceiver__factory } from "../types"; // Users' solidity contract TypeScript binding

async function main() {
  // User wallet
  const wallet = new ethers.Wallet("your-private-key", ethers.provider);
  // User contract
  const mockBlocklockReceiver = MockBlocklockReceiver__factory.connect("user blocklcok receiver contract address", wallet);

  // Ensure plainTextValue is initially 0
  console.log("Initial plainTextValue:", (await mockBlocklockReceiver.plainTextValue()).toString());

  // Set block height (current block + 2)
  const blockHeight = BigInt(await ethers.provider.getBlockNumber() + 2);

  // Value to encrypt (4 ETH as uint256)
  const msg = ethers.utils.parseEther("4");

  // Encode the uint256 value
  const encoder = new SolidityEncoder();
  const msgBytes = encoder.encodeUint256(msg);
  const encodedMessage = getBytes(msgBytes);

  // Encrypt the encoded message
  const blocklockjs = new Blocklock(wallet, "blocklockSender contract address");
  const ciphertext = blocklockjs.encrypt(encodedMessage, blockHeight);

  // Generate the timelock encryption condition bytes string
  const conditionBytes = encodeCondition(blockHeight);
  const callbackGasLimit = 400_00;

  // Call `createTimelockRequestWithDirectFunding` on the user's contract 
  // for a direct or ad hoc funding request with the following parameters:
  // uint32 callbackGasLimit, 
  // bytes calldata condition and,
  // TypesLib.Ciphertext calldata encryptedData
  const tx = await mockBlocklockReceiver
    .connect(wallet)
    .createTimelockRequestWithDirectFunding(callbackGasLimit, conditionBytes, encodeCiphertextToSolidity(ciphertext));
  const receipt = await tx.wait(1);

  if (!receipt) {
    throw new Error("Transaction has not been mined");
  }

  console.log("Timelock request created!");
}

main().catch((error) => {
  console.error("Error:", error);
});
```

#### How It Works
1. Encoding and Encryption:

    * Use the SolidityEncoder to encode Solidity-compatible data types.
    * Encrypt the encoded message and specify the decryption chain height.
    * Generate the condition bytes string

2. On-Chain Interaction:

    * Call the appropriate function in the user contract with the encrypted data and the chain height used during off-chain encryption. In this example, the `createTimelockRequestWithDirectFunding` function is called, which calls the [BlocklockSender](https://github.com/randa-mu/blocklock-solidity/blob/main/src/blocklock/BlocklockSender.sol) contract to create an on-chain timelock request with the encrypted data and condition (represented as bytes to support different condition types) for decryption, using the direct funding method. The `BlocklockSender` contract then stores the encrypted data, and generates a unique request ID. The `BlocklockSender` contract also supports a subscription funding method. To make a request via that is paid for via a funded subscription account, the `createTimelockRequestWithSubscription` function in the [example](https://github.com/randa-mu/blocklock-solidity/blob/main/src/mocks/MockBlocklockReceiver.sol) smart contract code can be called.

3. Decryption:

    * After the specified chain height, the on-chain timelock contract triggers a callback to the user's contract, providing the decryption key. The user's contract can then call the `decrypt` function in the `BlocklockSender` contract to perform on-chain decryption using the provided decryption key.


#### Supported Data Types
The library supports encoding and encryption of the following Solidity-compatible data types:

* uint256
* int256
* address
* string
* bytes
* bytes32

Use the `SolidityEncoder` to encode any of these types before encryption.


### Common Errors

#### Webpack Configuration

When using the library in web applications, there might be webpack errors such as the one displayed below:

![Webpack require error](./documentation/images/webpack-require.png)


To resolve this error, one solution is to update your `next.config.ts` configuration file if you use one with similar configurations for webpack below. 

```ts
import type { NextConfig } from "next";

const nextConfig: NextConfig = {
  /* config options here */
   webpack: (config) => {
     config.externals.push({
       'node:crypto': 'crypto',
     });
     return config;
  },
};

export default nextConfig;
```

In the library's Webpack configuration, the following setting is used:

```javascript
externals: {
    'node:crypto': 'commonjs crypto',
}
```

This configuration tells the bundler **not to include the `crypto` module** in the final bundle. Instead, it treats `'node:crypto'` as an **external dependency** and expects it to be available in the runtime environment. `'commonjs crypto'` ensures that the module is required using the **CommonJS format**, making it compatible with Node.js. This ensures compatibility with environments where the `crypto` module is natively available.


### Licensing

This library is licensed under the MIT License which can be accessed [here](LICENSE).

### Contributing

Contributions are welcome! If you find a bug, have a feature request, or want to improve the code, feel free to open an issue or submit a pull request.

### Acknowledgements

Special thanks to the Filecoin Foundation for supporting the development of this library.<|MERGE_RESOLUTION|>--- conflicted
+++ resolved
@@ -17,11 +17,6 @@
 
 #### Smart Contract Addresses
 
-<<<<<<< HEAD
-| Contract        |  Description | Address | 
-|-----------------|---------|---------|
-| **BlocklockSender Proxy** | A lightweight proxy contract that enables upgradeability for the `BlocklockSender` implementation. It delegates all calls to the underlying implementation and serves as the primary interface for user interaction. | <br>- Filecoin Calibration Testnet: [0xF00aB3B64c81b6Ce51f8220EB2bFaa2D469cf702](https://calibration.filfox.info/en/address/0xF00aB3B64c81b6Ce51f8220EB2bFaa2D469cf702)<br> - Base Sepolia: [0x82Fed730CbdeC5A2D8724F2e3b316a70A565e27e](https://sepolia.basescan.org/address/0x82Fed730CbdeC5A2D8724F2e3b316a70A565e27e) <br> - Polygon PoS: [0x82Fed730CbdeC5A2D8724F2e3b316a70A565e27e](https://polygonscan.com/address/0x82Fed730CbdeC5A2D8724F2e3b316a70A565e27e) <br> | 
-=======
 **BlocklockSender Proxy**
 
 A lightweight proxy contract that enables upgradeability for the `BlocklockSender` implementation. It delegates all calls to the underlying implementation and serves as the primary interface for user interaction.
@@ -35,7 +30,6 @@
 
 **Others**
 You should only need the `BlocklockSender` proxy above, but a full list of contract addresses can be found in the [solidity repo's README](https://github.com/randa-mu/blocklock-solidity).
->>>>>>> 34f73e97
 
 
 ### Installation
