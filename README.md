--- conflicted
+++ resolved
@@ -13,11 +13,7 @@
 
 ### On-Chain Integration
 
-<<<<<<< HEAD
-Solidity interfaces used for on-chain decryption requests can be found in the [blocklock-solidity](./blocklock-solidity) directory and the documentation for the solidity interfaces can be found in the [blocklock-solidity](github.com/randa-mu/blocklock-solidity.git) repository.
-=======
 Solidity interfaces and associated documentation for them can be found in the [blocklock-solidity](https://github.com/randa-mu/blocklock-solidity.git) repository.
->>>>>>> 6021d151
 
 #### Smart Contract Addresses
 
@@ -171,6 +167,6 @@
 
 Contributions are welcome! If you find a bug, have a feature request, or want to improve the code, feel free to open an issue or submit a pull request.
 
-### Acknowledgments
+### Acknowledgements
 
 Special thanks to the Filecoin Foundation for supporting the development of this library.