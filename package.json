--- conflicted
+++ resolved
@@ -1,10 +1,6 @@
 {
   "name": "blocklock-js",
-<<<<<<< HEAD
   "version": "0.0.8-rc3",
-=======
-  "version": "0.0.8-rc2",
->>>>>>> aec6726c
   "description": "A library for encrypting and decrypting data for the future",
   "source": "src/index.ts",
   "main": "./dist/cjs/index.cjs",
