import { getBytes, ethers, Signer, Provider, BigNumberish, BytesLike } from "ethers"
import { keccak_256 } from "@noble/hashes/sha3"
import {
    encodeCiphertextToSolidity,
    encodeParams,
    extractSingleLog, parseSolidityCiphertext,
} from "./ethers-utils"
import { Ciphertext, decrypt_g1_with_preprocess, encrypt_towards_identity_g1, G2, IbeOpts } from "./crypto/ibe-bn254"
import { BlocklockSender, BlocklockSender__factory } from "./generated"
import { TypesLib } from "./generated/BlocklockSender"

export type BigIntPair = {
    c0: bigint;
    c1: bigint;
};

export type BlockLockPublicKey = {
    x: BigIntPair;
    y: BigIntPair;
};

const BLOCKLOCK_MAX_MSG_LEN: number = 256

const createBlocklockIbeOpts = (chainId: bigint): IbeOpts => ({
    hash: keccak_256,
    k: 128,
    expand_fn: "xmd",
    dsts: {
        H1_G1: Buffer.from(`BLOCKLOCK_BN254G1_XMD:KECCAK-256_SVDW_RO_H1_${encodeParams(["uint256"], [chainId])}_`),
        H2: Buffer.from(`BLOCKLOCK_BN254_XMD:KECCAK-256_H2_${encodeParams(["uint256"], [chainId])}_`),
        H3: Buffer.from(`BLOCKLOCK_BN254_XMD:KECCAK-256_H3_${encodeParams(["uint256"], [chainId])}_`),
        H4: Buffer.from(`BLOCKLOCK_BN254_XMD:KECCAK-256_H4_${encodeParams(["uint256"], [chainId])}_`),
    },
})

export const BLOCKLOCK_TESTNET_PUBLIC_KEY: BlockLockPublicKey = {
    x: {
        c0: BigInt("0x2691d39ecc380bfa873911a0b848c77556ee948fb8ab649137d3d3e78153f6ca"),
        c1: BigInt("0x2863e20a5125b098108a5061b31f405e16a069e9ebff60022f57f4c4fd0237bf"),
    },
    y: {
        c0: BigInt("0x193513dbe180d700b189c529754f650b7b7882122c8a1e242a938d23ea9f765c"),
        c1: BigInt("0x11c939ea560caf31f552c9c4879b15865d38ba1dfb0f7a7d2ac46a4f0cae25ba"),
    },
};

export const BLOCKLOCK_MAINNET_PUBLIC_KEY : BlockLockPublicKey = {
    x: {
        c0: BigInt("0x2b0985484a2503404d6c2b183d8be1e38aeb548f0435a935e4058499980c22a4"),
        c1: BigInt("0x2eb81c7b1bb618894ad337b68d7ddf1d19f9b786d20b9de7735da410a98e458c"),
    },
    y: {
        c0: BigInt("0x10c1587f14b640331d0dfd0edf9817e2c650c15e70c7bf408124d58e24b0ff3c"),
        c1: BigInt("0xbd0526dce7136f54cf574cfd26e8d2d8c61c5218afb9d4466f9177674f436f4"),
    },
};

type GasParams = {
    gasLimit: number
    maxFeePerGas: bigint
    maxPriorityFeePerGas: bigint
}

const defaultGasParams: GasParams = {
    gasLimit: 100_000,
    maxFeePerGas: ethers.parseUnits("0.2", "gwei"),
    maxPriorityFeePerGas: ethers.parseUnits("0.2", "gwei"),
}

const filecoinGasParams: GasParams = {
    gasLimit: defaultGasParams.gasLimit * 500,
    maxFeePerGas: ethers.parseUnits("0.2", "gwei"),
    maxPriorityFeePerGas: ethers.parseUnits("0.2", "gwei"),
}

/* addresses of the deployed blocklockSender contracts */
<<<<<<< HEAD
export const FURNACE_TESTNET_CONTRACT_ADDRESS = "0x241B6D7A4c4fb592e796094bf31A41c12b61d7fe"
export const FILECOIN_CALIBNET_CONTRACT_ADDRESS = "0xF00aB3B64c81b6Ce51f8220EB2bFaa2D469cf702"
=======
export const FURNACE_TESTNET_CONTRACT_ADDRESS = "0xEd925F96790F11678972b0F2c250498D782DDec9"
export const FILECOIN_CALIBNET_CONTRACT_ADDRESS = "0xF00aB3B64c81b6Ce51f8220EB2bFaa2D469cf702"
export const FILECOIN_MAINNET_CONTRACT_ADDRESS = "0x34092470CC59A097d770523931E3bC179370B44b"
>>>>>>> 34f73e97
export const BASE_SEPOLIA_CONTRACT_ADDRESS = "0x82Fed730CbdeC5A2D8724F2e3b316a70A565e27e"
export const POLYGON_POS_CONTRACT_ADDRESS = "0x82Fed730CbdeC5A2D8724F2e3b316a70A565e27e"

const iface = BlocklockSender__factory.createInterface()

export class Blocklock {
    private blocklockSender: BlocklockSender
    private blocklockPublicKey: BlockLockPublicKey
    private ibeOpts: IbeOpts
    private gasParams: GasParams
    private signer: Signer | Provider

    constructor(
        signer: Signer | Provider,
        private readonly blocklockSenderContractAddress: string,
        chainId: bigint,
        gasParams: GasParams = defaultGasParams,
<<<<<<< HEAD
        blocklockPublicKey: BlockLockPublicKey = BLOCKLOCK_DEFAULT_PUBLIC_KEY,
=======
        blocklockPublicKey: BlockLockPublicKey = BLOCKLOCK_TESTNET_PUBLIC_KEY,
>>>>>>> 34f73e97
    ) {
        this.blocklockSender = BlocklockSender__factory.connect(blocklockSenderContractAddress, signer)
        this.blocklockPublicKey = blocklockPublicKey
        this.gasParams = gasParams
        this.ibeOpts = createBlocklockIbeOpts(chainId)
        this.signer = signer
    }

<<<<<<< HEAD
=======
    static createFilecoinMainnet(rpc: Signer | Provider): Blocklock {
        return new Blocklock(rpc, FILECOIN_MAINNET_CONTRACT_ADDRESS, 314n, filecoinGasParams, BLOCKLOCK_MAINNET_PUBLIC_KEY)
    }
>>>>>>> 34f73e97
    static createFilecoinCalibnet(rpc: Signer | Provider): Blocklock {
        return new Blocklock(rpc, FILECOIN_CALIBNET_CONTRACT_ADDRESS, 314159n, filecoinGasParams)
    }

    static createFurnace(rpc: Signer | Provider): Blocklock {
        return new Blocklock(rpc, FURNACE_TESTNET_CONTRACT_ADDRESS, 64630n)
    }

    static createBaseSepolia(rpc: Signer | Provider): Blocklock {
        return new Blocklock(rpc, BASE_SEPOLIA_CONTRACT_ADDRESS, 84532n)
    }

    static createPolygonPos(rpc: Signer | Provider): Blocklock {
        return new Blocklock(rpc, POLYGON_POS_CONTRACT_ADDRESS, 137n)
    }

    static createFromChainId(rpc: Signer | Provider, chainId: BigNumberish): Blocklock {
        switch (chainId.toString().toLowerCase()) {
            case "314159":
            case "314159n":
            case "0x4cb2f":
                return Blocklock.createFilecoinCalibnet(rpc)

<<<<<<< HEAD
=======
            case "314":
            case "314n":
            case "0x13a":
                return Blocklock.createFilecoinMainnet(rpc)

>>>>>>> 34f73e97
            case "64630":
            case "64630n":
            case "0xfc76":
                return Blocklock.createFurnace(rpc)

            case "84532":
            case "84532n":
            case "0x14a34":
                return Blocklock.createBaseSepolia(rpc)

            case "137":
            case "137n":
            case "0x89":
                return Blocklock.createPolygonPos(rpc)

            default:
                throw new Error("unsupported chainId :(")
        }
    }

    /**
     * Request a blocklock decryption at block number blockHeight.
     * @param blockHeight time at which the decryption should key should be released
     * @param ciphertext encrypted message to store on chain
     * @returns blocklock request id as a string
     */
    async requestBlocklock(blockHeight: bigint, ciphertext: TypesLib.CiphertextStruct): Promise<bigint> {
        const conditionBytes = encodeCondition(blockHeight);

        // 1. Get chain ID and fee data
        const network = await this.signer.provider!.getNetwork();
        const chainId = network.chainId;

        const feeData = await this.signer.provider!.getFeeData();
        
        // feeData.gasPrice: Legacy flat gas price (used on non-EIP-1559 chains like Filecoin or older EVMs)
        const gasPrice = feeData.gasPrice!;

        // feeData.maxFeePerGas: Max total gas price we're willing to pay (base + priority), used in EIP-1559
        const maxFeePerGas = feeData.maxFeePerGas!;

        // feeData.maxPriorityFeePerGas: Tip to incentivize validators (goes directly to them)
        const maxPriorityFeePerGas = feeData.maxPriorityFeePerGas!;

        // latestblock.baseFeePerGas: Minimum gas price required by the network (burned), set by latest block
        // const latestBlock = await this.signer.provider!.getBlock("latest");
        // const baseFeePerGas = latestBlock!.baseFeePerGas; // BigNumber (v5) or bigint (v6)

        // 2. Determine whether to use legacy or EIP-1559 pricing
        const isFilecoin = Number(chainId) === 314 || Number(chainId) === 314159;

        let txGasPrice: bigint;
        if (isFilecoin) {
            // Use legacy gasPrice directly
            txGasPrice = gasPrice > 0? gasPrice * 10n : (maxFeePerGas + maxPriorityFeePerGas) * 10n;
        } else {
            // Use effective gas price based on EIP-1559
            txGasPrice = maxFeePerGas + maxPriorityFeePerGas;
        }

        // 3. Estimate request price using the selected txGasPrice
        const requestPrice = await this.blocklockSender.estimateRequestPriceNative(
            this.gasParams.gasLimit,
            txGasPrice 
        );

        // 4. Apply buffer (e.g. 100% = 2× total)
        const bufferPercent = isFilecoin? 300n: 100n;
        const valueToSend = requestPrice + (requestPrice * bufferPercent) / 100n;

        // 5. Estimate gas
        const estimatedGas = await this.blocklockSender.requestBlocklock.estimateGas(
            this.gasParams.gasLimit,
            conditionBytes,
            ciphertext,
            isFilecoin
                ? { value: valueToSend, gasPrice: txGasPrice }
                : {
                    value: valueToSend,
                    maxFeePerGas,
                    maxPriorityFeePerGas,
                }
        );

        // 6. Send transaction
        const tx = await this.blocklockSender.requestBlocklock(
            this.gasParams.gasLimit,
            conditionBytes,
            ciphertext,
            isFilecoin
                ? {
                    value: valueToSend,
                    gasLimit: estimatedGas,
                    gasPrice: txGasPrice,
                }
                : {
                    value: valueToSend,
                    gasLimit: estimatedGas,
                    maxFeePerGas,
                    maxPriorityFeePerGas,
                }
        );

        const receipt = await tx.wait();
        if (!receipt) {
            throw new Error("Transaction was not mined");
        }

        // 7. Extract request ID from log
        const [requestID] = extractSingleLog(
            iface,
            receipt,
            this.blocklockSenderContractAddress,
            iface.getEvent("BlocklockRequested")
        );

        return requestID;
<<<<<<< HEAD
    }

    async getRequestPriceEstimateWithCurrentChainGasPrice(callbackGasLimit: bigint): Promise<bigint> {
        // 1. Get chain ID and fee data
        const network = await this.signer.provider!.getNetwork();
        const chainId = network.chainId;

        const feeData = await this.signer.provider!.getFeeData();
        
        // feeData.gasPrice: Legacy flat gas price (used on non-EIP-1559 chains like Filecoin or older EVMs)
        const gasPrice = feeData.gasPrice!;

        // feeData.maxFeePerGas: Max total gas price we're willing to pay (base + priority), used in EIP-1559
        const maxFeePerGas = feeData.maxFeePerGas!;

        // feeData.maxPriorityFeePerGas: Tip to incentivize validators (goes directly to them)
        const maxPriorityFeePerGas = feeData.maxPriorityFeePerGas!;

        // 2. Determine whether to use legacy or EIP-1559 pricing
        const isFilecoin = Number(chainId) === 314 || Number(chainId) === 314159;

        let txGasPrice: bigint;
        if (isFilecoin) {
            // Use legacy gasPrice directly
            txGasPrice = gasPrice > 0? gasPrice * 10n : (maxFeePerGas + maxPriorityFeePerGas) * 10n;
        } else {
            // Use effective gas price based on EIP-1559
            txGasPrice = maxFeePerGas + maxPriorityFeePerGas;
        }

        // 3. Estimate request price using the selected txGasPrice
        const requestPrice = await this.blocklockSender.estimateRequestPriceNative(
            callbackGasLimit,
            txGasPrice 
        );

        return requestPrice;
=======
>>>>>>> 34f73e97
    }

    /**
     * Fetch the details of a blocklock request, decryption key / signature excluded.
     * This function should be called to fetch pending blocklock requests.
     * @param requestId blocklock request id
     * @returns details of the blocklock request, undefined if not found
     */
    async fetchBlocklockRequest(requestId: bigint): Promise<BlocklockRequest | undefined> {
        const request = await this.blocklockSender.getRequest.staticCall(requestId)
        const blockHeight = decodeCondition(request.condition)
        return {
            id: request.decryptionRequestID,
            blockHeight: blockHeight,
            ciphertext: parseSolidityCiphertext(request.ciphertext)
        }
    }

    /**
     * Fetch all blocklock requests, decryption keys / signatures excluded.
     * @returns a map with the details of each blocklock request
     */
    async fetchAllBlocklockRequests(): Promise<Map<bigint, BlocklockRequest>> {
        const requestFilter = this.blocklockSender.filters.BlocklockRequested()
        const requests = await this.blocklockSender.queryFilter(requestFilter)

        return new Map(Array.from(
            requests.map((event) => {
                const id = event.args.requestID
                const blockHeight = decodeCondition(event.args.condition)

                return [id, {
                    id,
                    blockHeight,
                    ciphertext: parseSolidityCiphertext(event.args.ciphertext),
                }]
            })
        ))
    }

    /**
     * Fetch the status of a blocklock request, including the decryption key / signature if available.
     * This function should be called to fetch blocklock requests that have been fulfilled, or to check
     * whether it has been fulfilled or not.
     * @param requestId blocklock request id
     * @returns details of the blocklock request, undefined if not found
     */
    async fetchBlocklockStatus(requestId: bigint): Promise<BlocklockStatus> {
        const { condition, ciphertext, decryptionKey } = await this.blocklockSender.getRequest.staticCall(requestId)

        return {
            id: requestId,
            blockHeight: decodeCondition(condition),
            decryptionKey: getBytes(decryptionKey),
            ciphertext: parseSolidityCiphertext(ciphertext),
        }
    }

    /**
     * Encrypt a message that can be decrypted once a certain blockHeight is reached.
     * @param message plaintext to encrypt
     * @param blockHeight time at which the decryption key should be released
     * @param pk public key of the scheme
     * @returns encrypted message
     */
    encrypt(message: Uint8Array, blockHeight: bigint, pk: G2 = this.blocklockPublicKey): Ciphertext {
        if (message.length > BLOCKLOCK_MAX_MSG_LEN) {
            throw new Error(`cannot encrypt messages larger than ${BLOCKLOCK_MAX_MSG_LEN} bytes.`)
        }
        const identity = encodeCondition(blockHeight)
        return encrypt_towards_identity_g1(message, identity, pk, this.ibeOpts)
    }

    /**
     * Decrypt a ciphertext using a decryption key.
     * @param ciphertext the ciphertext to decrypt
     * @param key decryption key
     * @returns plaintext
     */
    decrypt(ciphertext: Ciphertext, key: Uint8Array): Uint8Array {
        if (ciphertext.W.length > BLOCKLOCK_MAX_MSG_LEN) {
            throw new Error(`cannot decrypt messages larger than ${BLOCKLOCK_MAX_MSG_LEN} bytes.`)
        }
        return decrypt_g1_with_preprocess(ciphertext, key, this.ibeOpts)
    }

    /**
     * Encrypt a message that can be decrypted once a certain blockHeight is reached.
     * @param message plaintext to encrypt
     * @param blockHeight time at which the decryption key should be released
     * @param pk public key of the scheme
     * @returns the identifier of the blocklock request, and the ciphertext
     */
    async encryptAndRegister(message: Uint8Array, blockHeight: bigint, pk: G2 = this.blocklockPublicKey): Promise<{
        id: bigint,
        ciphertext: Ciphertext
    }> {
        const ciphertext = this.encrypt(message, blockHeight, pk)
        const id = await this.requestBlocklock(blockHeight, encodeCiphertextToSolidity(ciphertext))
        return { id, ciphertext }
    }

    /**
     * Try to decrypt a ciphertext with a specific blocklock id.
     * @param requestId blocklock id of the ciphertext to decrypt
     * @returns the plaintext if the decryption key is available, undefined otherwise
     */
    async decryptWithId(requestId: bigint): Promise<Uint8Array> {
        const status = await this.fetchBlocklockStatus(requestId)
        if (!status) {
            throw new Error("cannot find a request with this identifier")
        }

        // Decryption key has not been delivered yet, return
        if (status.decryptionKey.length === 0) {
            return new Uint8Array(0)
        }

        return this.decrypt(status.ciphertext, status.decryptionKey)
    }
}

export type BlocklockRequest = {
    id: bigint,
    blockHeight: bigint,
    ciphertext: Ciphertext,
}

export type BlocklockStatus = BlocklockRequest & {
    decryptionKey: Uint8Array,
}

// encodes a block height condition with the correct prefix
export function encodeCondition(blockHeight: bigint): Uint8Array {
    const blockHeightBytes = getBytes(encodeParams(["uint256"], [blockHeight]))
    // 0x42 is the magic 'B' tag for the `blockHeight` condition
    return new Uint8Array([0x42, ...blockHeightBytes])
}

export function decodeCondition(bytes: BytesLike): bigint {
    const b = getBytes(bytes)
    if (b[0] !== 0x42) {
        throw new Error("unexpected condition tag: expected `b` for blocklock!")
    }
    const [round] = ethers.AbiCoder.defaultAbiCoder().decode(["uint256"], b.slice(1))
    return round
}<|MERGE_RESOLUTION|>--- conflicted
+++ resolved
@@ -74,14 +74,9 @@
 }
 
 /* addresses of the deployed blocklockSender contracts */
-<<<<<<< HEAD
-export const FURNACE_TESTNET_CONTRACT_ADDRESS = "0x241B6D7A4c4fb592e796094bf31A41c12b61d7fe"
-export const FILECOIN_CALIBNET_CONTRACT_ADDRESS = "0xF00aB3B64c81b6Ce51f8220EB2bFaa2D469cf702"
-=======
 export const FURNACE_TESTNET_CONTRACT_ADDRESS = "0xEd925F96790F11678972b0F2c250498D782DDec9"
 export const FILECOIN_CALIBNET_CONTRACT_ADDRESS = "0xF00aB3B64c81b6Ce51f8220EB2bFaa2D469cf702"
 export const FILECOIN_MAINNET_CONTRACT_ADDRESS = "0x34092470CC59A097d770523931E3bC179370B44b"
->>>>>>> 34f73e97
 export const BASE_SEPOLIA_CONTRACT_ADDRESS = "0x82Fed730CbdeC5A2D8724F2e3b316a70A565e27e"
 export const POLYGON_POS_CONTRACT_ADDRESS = "0x82Fed730CbdeC5A2D8724F2e3b316a70A565e27e"
 
@@ -99,11 +94,7 @@
         private readonly blocklockSenderContractAddress: string,
         chainId: bigint,
         gasParams: GasParams = defaultGasParams,
-<<<<<<< HEAD
-        blocklockPublicKey: BlockLockPublicKey = BLOCKLOCK_DEFAULT_PUBLIC_KEY,
-=======
         blocklockPublicKey: BlockLockPublicKey = BLOCKLOCK_TESTNET_PUBLIC_KEY,
->>>>>>> 34f73e97
     ) {
         this.blocklockSender = BlocklockSender__factory.connect(blocklockSenderContractAddress, signer)
         this.blocklockPublicKey = blocklockPublicKey
@@ -112,12 +103,9 @@
         this.signer = signer
     }
 
-<<<<<<< HEAD
-=======
     static createFilecoinMainnet(rpc: Signer | Provider): Blocklock {
         return new Blocklock(rpc, FILECOIN_MAINNET_CONTRACT_ADDRESS, 314n, filecoinGasParams, BLOCKLOCK_MAINNET_PUBLIC_KEY)
     }
->>>>>>> 34f73e97
     static createFilecoinCalibnet(rpc: Signer | Provider): Blocklock {
         return new Blocklock(rpc, FILECOIN_CALIBNET_CONTRACT_ADDRESS, 314159n, filecoinGasParams)
     }
@@ -141,14 +129,11 @@
             case "0x4cb2f":
                 return Blocklock.createFilecoinCalibnet(rpc)
 
-<<<<<<< HEAD
-=======
             case "314":
             case "314n":
             case "0x13a":
                 return Blocklock.createFilecoinMainnet(rpc)
 
->>>>>>> 34f73e97
             case "64630":
             case "64630n":
             case "0xfc76":
@@ -266,46 +251,6 @@
         );
 
         return requestID;
-<<<<<<< HEAD
-    }
-
-    async getRequestPriceEstimateWithCurrentChainGasPrice(callbackGasLimit: bigint): Promise<bigint> {
-        // 1. Get chain ID and fee data
-        const network = await this.signer.provider!.getNetwork();
-        const chainId = network.chainId;
-
-        const feeData = await this.signer.provider!.getFeeData();
-        
-        // feeData.gasPrice: Legacy flat gas price (used on non-EIP-1559 chains like Filecoin or older EVMs)
-        const gasPrice = feeData.gasPrice!;
-
-        // feeData.maxFeePerGas: Max total gas price we're willing to pay (base + priority), used in EIP-1559
-        const maxFeePerGas = feeData.maxFeePerGas!;
-
-        // feeData.maxPriorityFeePerGas: Tip to incentivize validators (goes directly to them)
-        const maxPriorityFeePerGas = feeData.maxPriorityFeePerGas!;
-
-        // 2. Determine whether to use legacy or EIP-1559 pricing
-        const isFilecoin = Number(chainId) === 314 || Number(chainId) === 314159;
-
-        let txGasPrice: bigint;
-        if (isFilecoin) {
-            // Use legacy gasPrice directly
-            txGasPrice = gasPrice > 0? gasPrice * 10n : (maxFeePerGas + maxPriorityFeePerGas) * 10n;
-        } else {
-            // Use effective gas price based on EIP-1559
-            txGasPrice = maxFeePerGas + maxPriorityFeePerGas;
-        }
-
-        // 3. Estimate request price using the selected txGasPrice
-        const requestPrice = await this.blocklockSender.estimateRequestPriceNative(
-            callbackGasLimit,
-            txGasPrice 
-        );
-
-        return requestPrice;
-=======
->>>>>>> 34f73e97
     }
 
     /**
