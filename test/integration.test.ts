--- conflicted
+++ resolved
@@ -13,11 +13,7 @@
         dotenv.config()
     })
 
-<<<<<<< HEAD
-    it.skip("should encrypt and decrypt for furnace testnet", async () => {
-=======
     it("should encrypt and decrypt for furnace testnet", async () => {
->>>>>>> 34f73e97
         const rpc = createProvider(process.env.FURNACE_RPC_URL || "")
         const wallet = new NonceManager(new Wallet(process.env.FURNACE_PRIVATE_KEY || "", rpc))
         const blocklock = Blocklock.createFurnace(wallet)
@@ -26,20 +22,13 @@
 
     // filecoin calibnet is very slow
     // the test can take up to 260s
-<<<<<<< HEAD
-    it.skip("should encrypt and decrypt for filecoin calibnet", async () => {
-=======
     it("should encrypt and decrypt for filecoin calibnet", async () => {
->>>>>>> 34f73e97
         const rpc = createProvider(process.env.FILECOIN_RPC_URL || "")
         const wallet = new NonceManager(new Wallet(process.env.FILECOIN_PRIVATE_KEY || "", rpc))
         const blocklock = Blocklock.createFilecoinCalibnet(wallet)
         await runEncryptionTest(rpc, blocklock)
     }, FILECOIN_TIMEOUT)
 
-<<<<<<< HEAD
-    it.skip("should encrypt and decrypt for polygon pos", async () => {
-=======
     it("should encrypt and decrypt for filecoin mainnet", async () => {
         const rpc = createProvider(process.env.FILECOIN_MAINNET_RPC_URL || "")
         const wallet = new NonceManager(new Wallet(process.env.FILECOIN_MAINNET_PRIVATE_KEY || "", rpc))
@@ -48,18 +37,13 @@
     }, FILECOIN_TIMEOUT)
 
     it("should encrypt and decrypt for polygon pos", async () => {
->>>>>>> 34f73e97
         const rpc = createProvider(process.env.POLYGON_RPC_URL || "")
         const wallet = new NonceManager(new Wallet(process.env.POLYGON_PRIVATE_KEY || "", rpc))
         const blocklock = Blocklock.createPolygonPos(wallet)
         await runEncryptionTest(rpc, blocklock)
     }, TIMEOUT)
 
-<<<<<<< HEAD
-    it.skip("should encrypt and decrypt for base sepolia", async () => {
-=======
     it("should encrypt and decrypt for base sepolia", async () => {
->>>>>>> 34f73e97
         const rpc = createProvider(process.env.BASE_RPC_URL || "")
         const wallet = new NonceManager(new Wallet(process.env.BASE_PRIVATE_KEY || "", rpc))
         const blocklock = Blocklock.createBaseSepolia(wallet)
@@ -77,10 +61,6 @@
 
     let result = new Uint8Array(0)
     while (result.length === 0) {
-<<<<<<< HEAD
-        console.log("decryption key not set yet")
-=======
->>>>>>> 34f73e97
         await sleep(1000)
         result = await blocklock.decryptWithId(id)
     }
